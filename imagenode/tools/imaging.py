"""imaging: imagenode, camera, sensor and image processing classes
Also reads settings from imagenode.yaml file.

Copyright (c) 2017 by Jeff Bass.
License: MIT, see LICENSE for more details.
"""

import os
import sys
import yaml
import pprint
import signal
import logging
import itertools
import threading
import multiprocessing
from time import sleep
from datetime import datetime
from ast import literal_eval
from collections import deque
import numpy as np
import cv2
import imutils
from imutils.video import VideoStream
import zmq  # needed to use zmq.LINGER in ImageNode.closall methods
import imagezmq
from tools.utils import interval_timer
from tools.nodehealth import HealthMonitor
from tools.utils import versionCompare
from pkg_resources import require


class ImageNode:
    """ Contains all the attributes and methods of this imagenode

    One ImageNode is instantiated during the startup of the imagenode.py
    program. It takes the settings loaded from the YAML file and sets all
    the operational parameters of the imagenode, including the hub address that
    images and messages will be sent to, camera settings, sensors, etc. as
    attributes of the ImageNode.

    The ImageNode also contains all the methods to gather, process and send
    images, event detection messages and sensor data to the ImageHub.

    Parameters:
        settings (Settings object): settings object created from YAML file
    """

    def __init__(self, settings):
        # set various node attributes; also check that numpy and OpenCV are OK
        self.tiny_image = np.zeros((3, 3), dtype="uint8")  # tiny blank image
        ret_code, jpg_buffer = cv2.imencode(
            ".jpg", self.tiny_image, [int(cv2.IMWRITE_JPEG_QUALITY), 95])
        self.tiny_jpg = jpg_buffer  # matching tiny blank jpeg
        self.jpeg_quality = 95
        self.pid = os.getpid()  # get process ID of this program

        # open ZMQ link to imagehub
        self.sender = imagezmq.ImageSender(connect_to=settings.hub_address)
<<<<<<< HEAD
        self.sender.zmq_socket.setsockopt(zmq.LINGER, 0)  # prevents ZMQ hang on exit

        # If settings.REP_watcher is True, pick the send_frame function
        #  that does time recording of each REQ and REP. Start REP_watcher
        #  thread. Set up deques to track REQ and REP times.
        self.patience = settings.patience  # how long to wait in seconds
        if settings.send_type == 'image':  # set send function to image
            if settings.REP_watcher:
                self.send_frame = self.send_image_frame_REP_watcher
            else:
                self.send_frame = self.send_image_frame
        else: # anything not spelled 'image' sets send function to jpg
            if settings.REP_watcher:
                self.send_frame = self.send_jpg_frame_REP_watcher
            else:
                self.send_frame = self.send_jpg_frame
        if settings.REP_watcher:  # set up deques & start thread to watch for REP
            threading.Thread(daemon=True, target=self.REP_watcher).start()
            self.REQ_sent_time = deque(maxlen=1)
            self.REP_recd_time = deque(maxlen=1)
=======

        self.send_frame = self.send_jpg_frame  # default send function is jpg
        if settings.send_type == 'image':
            self.send_frame = self.send_image_frame  # set send function to image
        else:  # anything not spelled 'image' is set to jpg
            self.send_frame = self.send_jpg_frame  # set send function to jpg
>>>>>>> c8c9cd4b

        # set up message queue to hold (text, image) messages to be sent to hub
        if settings.send_threading:  # use a threaded send_q sender instead
            self.send_q = SendQueue(maxlen=settings.queuemax,
                                    send_frame=self.send_frame,
                                    process_hub_reply=self.process_hub_reply)
            self.send_q.start()
        else:
            self.send_q = deque(maxlen=settings.queuemax)

        # start system health monitoring & get system type (RPi vs Mac etc)
        self.health = HealthMonitor(settings, self.send_q)

        self.sensors = []  # need an empty list even if no sensors
        self.lights = []
        if self.health.sys_type == 'RPi':  # set up GPIO & sensors
            if settings.sensors or settings.lights:
                global GPIO
                import RPi.GPIO as GPIO
                GPIO.setmode(GPIO.BCM)
                GPIO.setwarnings(False)
            if settings.sensors:   # is there at least one sensor in yaml file
                self.setup_sensors(settings)
            if settings.lights:   # is there at least one light in yaml file
                self.setup_lights(settings)

        # set up and start camera(s)
        self.camlist = []  # need an empty list if there are no cameras
        if settings.cameras:  # is there at least one camera in yaml file
            self.setup_cameras(settings)

        # Read a test image from each camera to check and verify:
        # 1. test that all cameras can successfully read an image
        # 2. determine actual camera resolution from returned image size
        # 3. if resize_width has been set, test that it works without error
        # 4. for each detector, convert roi_pct to roi_pixels
        # Note that image size returned from reading the camera can vary from
        # requested resolution size, especially in webcams
        for camera in self.camlist:
            testimage = camera.cam.read()
            image_size = testimage.shape  # actual image_size from this camera
            width, height = image_size[1], image_size[0]
            camera.res_actual = (width, height)
            if camera.resize_width:
                camera.width_pixels = (width * camera.resize_width) // 100
                testimage = imutils.resize(testimage, width=camera.width_pixels)
                image_size = testimage.shape
                width, height = image_size[1], image_size[0]
            else:
                camera.width_pixels = width
            camera.res_resized = (width, height)
            # compute ROI in pixels using roi_pct and current image size
            for detector in camera.detectors:
                top_left_x = detector.roi_pct[0][0] * width // 100
                top_left_y = detector.roi_pct[0][1] * height // 100
                bottom_right_x = detector.roi_pct[1][0] * width // 100
                bottom_right_y = detector.roi_pct[1][1] * height // 100
                detector.top_left = (top_left_x, top_left_y)
                detector.bottom_right = (bottom_right_x, bottom_right_y)
                detector.roi_pixels = (detector.top_left, detector.bottom_right)
                detector.roi_area = ((bottom_right_x - top_left_x)
                                     * (bottom_right_y - top_left_y))
                if detector.detector_type == 'motion':
                    detector.min_area_pixels = (detector.roi_area
                                                * detector.min_area) // 100
                # location of timestamp based on image size
                if detector.draw_time:
                    time_x = detector.draw_time_org[0] * width // 100
                    time_y = detector.draw_time_org[1] * height // 100
                    detector.draw_time_org = (time_x, time_y)

        if settings.print_node:
            self.print_node_details(settings)

        # send an imagenode startup event message with system values
        text = '|'.join([settings.nodename,
                        'Restart',
                        self.health.hostname,
                        self.health.sys_type,
                        self.health.ipaddress,
                        self.health.ram_size,
                        self.health.time_since_restart])
        text_and_image = (text, self.tiny_image)
        self.send_q.append(text_and_image)

    def print_node_details(self, settings):
        print('Node details after setup and camera test read:')
        print('  Node name:', settings.nodename)
        print('  System Type:', self.health.sys_type)
        for cam in self.camlist:
            print('  Camera:', cam.cam_type)
            print('    Resolution requested:', cam.resolution)
            print('    Resolution actual after cam read:', cam.res_actual)
            print('    Resize_width setting:', cam.resize_width)
            print('    Resolution after resizing:', cam.res_resized)
            if cam.cam_type == 'PiCamera':
                # check picamera version
                try:
                    picamversion = require('picamera')[0].version
                except:
                    picamversion = '0'
                print('    PiCamera:')
                # awb_mode: off, auto, sunlight, cloudy, shade, tungsten, fluorescent, incandescent, flash, horizon
                print('        awb_mode:', cam.cam.camera.awb_mode, '(default = auto)')
                print('        brightness:', cam.cam.camera.brightness, '(default = 50, integer between 0 and 100)')
                print('        contrast:', cam.cam.camera.contrast, '(default = 0, integer between -100 and 100)')
                # exposure_compensation: integer value between -25 and 25
                print('        exposure_compensation:', cam.cam.camera.exposure_compensation, '(default = 0)')
                # exposure_mode:  - off, auto, night, nightpreview, backlight, spotlight, sports, snow, beach, verylong,
                #                   fixedfps, antishake, fireworks
                print('        exposure_mode:', cam.cam.camera.exposure_mode, '(default = auto)')
                print('        framerate:', cam.cam.camera.framerate, '(default = 30)')
                print('        iso:', cam.cam.camera.iso, '(default = 0 for auto - 0,100,200,320,400,500,640,800)')
                # meter_mode:  average, spot, backlit, matrix
                print('        meter_mode:', cam.cam.camera.meter_mode, '(default = average)')
                print('        saturation:', cam.cam.camera.saturation, '(default = 0, integer between -100 and 100)')
                print('        sharpness:', cam.cam.camera.sharpness, '(default = 0, integer between -100 and 100)')
                print('        shutter_speed:', cam.cam.camera.shutter_speed, '(microseconds - default = 0 for auto)')
                if versionCompare('1.6', picamversion) != 1:
                    print('        analog_gain:', float(cam.cam.camera.analog_gain), '(read-only)')
                    # awb_gains: typical values for the gains are between 0.9 and 1.9 - when awb_mode = off
                    print('        awb_gains:', cam.cam.camera.awb_gains)
                    print('        digital_gain:', float(cam.cam.camera.digital_gain), '(read-only)')
                    print('        exposure_speed:', cam.cam.camera.exposure_speed, '(microseconds - read-only)')
                if versionCompare('1.13', picamversion) != 1:
                    print('        revision:', cam.cam.camera.revision, '(ov5647 = V1, imx219 = V2, imx477 = HQ)')

            for detector in cam.detectors:
                print('    Detector:', detector.detector_type)
                print('      ROI:', detector.roi_pct, '(in percents)')
                print('      ROI:', detector.roi_pixels, '(in pixels)')
                print('      ROI area:', detector.roi_area, '(in pixels)')
                print('      ROI name:', detector.roi_name)
                print('      send_test_images:', detector.send_test_images)
                print('      send_count:', detector.send_count)
                if detector.detector_type == 'light':
                    print('      threshold:', detector.threshold)
                    print('      min_frames:', detector.min_frames)
                elif detector.detector_type == 'motion':
                    print('      delta_threshold:', detector.delta_threshold)
                    print('      min_motion_frames:', detector.min_motion_frames)
                    print('      min_still_frames:', detector.min_still_frames)
                    print('      min_area:', detector.min_area, '(in percent)')
                    print('      min_area:', detector.min_area_pixels, '(in pixels)')
                    print('      blur_kernel_size:', detector.blur_kernel_size)
                    print('      print_still_frames:', detector.print_still_frames)
        print()

    def setup_sensors(self, settings):
        """ Create a list of sensors from the sensors section of the yaml file

        Typical sensors include temperature and humidity, but PIR motion
        detectors, light meters and other are possible

        Parameters:
            settings (Settings object): settings object created from YAML file
        """

        for sensor in settings.sensors:  # for each sensor listed in yaml file
            s = Sensor(sensor, settings.sensors, settings, self.tiny_image,
                       self.send_q)
            self.sensors.append(s)  # add it to the list of sensors

    def setup_lights(self, settings):
        """ Create a list of lights from the lights section of the yaml file

        Lights are controlled by the RPI GPIO pins. The light settings name
        each light and assign it a GPIO pin

        Parameters:
            settings (Settings object): settings object created from YAML file
        """

        for light in settings.lights:  # for each light listed in yaml file
            lst = Light(light, settings.lights, settings)  # create a Light instance with settings
            self.lights.append(lst)  # add it to the list of lights

    def setup_cameras(self, settings):
        """ Create a list of cameras from the cameras section of the yaml file

        Often, the list will contain a single PiCamera, but it could be a
        PiCamera with one or more webcams. Or one or more webcams with no
        PiCamera.

        Parameters:
            settings (Settings object): settings object created from YAML file
        """
        for camera in settings.cameras:  # for each camera listed in yaml file
            cam = Camera(camera, settings.cameras, settings)  # create a Camera instance
            self.camlist.append(cam)  # add it to the list of cameras

    def REP_watcher(self):
        """ checks that a REP was received after a REQ; fix_comm_link() if not

        When running in production, watching for a stalled ZMQ channel is required.
        The REP_watcher yaml option enables checking that REP is received after REQ.

        Runs in a thread; both REQ_sent_time & REP_recd_time are deque(maxlen=1).
        Although REPs and REQs can be filling the deques continuously in the main
        thread, we only need to occasionally check recent REQ / REP times. When
        we have not received a timely REP after a REQ, we have a broken ZMQ
        communications channel and call self.fix_comm_link().

        """
        while True:
            sleep(self.patience)  # how often to check
            try:
                recent_REQ_sent_time = self.REQ_sent_time.popleft()
                # if we got here; we have a recent_REQ_sent_time
                sleep(1.0)  # allow time for receipt of a REP
                try:
                    recent_REP_recd_time = self.REP_recd_time.popleft()
                except IndexError:  # there was a REQ, but no REP was received
                    self.fix_comm_link()
                # if we got here; we have a recent_REP_recd_time
                interval = recent_REP_recd_time - recent_REQ_sent_time
                if  interval.total_seconds() <= 0.0:
                    # recent_REP_recd_time is not later than recent_REQ_sent_time
                    self.fix_comm_link()
            except IndexError: # there wasn't a time in REQ_sent_time
                # so there is no REP expected,
                # ... so continue to loop until there is a time in REQ_sent_time
                pass

    def send_jpg_frame(self, text, image):
        """ Compresses image as jpg before sending

        Function self.send_frame() is set to this function if jpg option chosen
        """

        ret_code, jpg_buffer = cv2.imencode(".jpg", image,
                                            [int(cv2.IMWRITE_JPEG_QUALITY),
                                             self.jpeg_quality])
        hub_reply = self.sender.send_jpg(text, jpg_buffer)
        return hub_reply

    def send_image_frame(self, text, image):
        """ Sends image as unchanged OpenCV image; no compression

        Function self.send_frame() is set to this function if image option chosen
        """

        hub_reply = self.sender.send_image(text, image)
        return hub_reply


    def send_jpg_frame_REP_watcher(self, text, image):
        """ Compresses image as jpg before sending; sends with RPI_watcher deques

        Function self.send_frame() is set to this function if jpg option chosen
        and if REP_watcher option is True. For each (text, jpg_buffer) that is
        sent, the current time is appended to a deque before and after the send.
        This allows comparing times to check if a REP has been received after
        the (text, jpg_buffer) REQ has been set. See self.REP_watcher() method
        for details.
        """

        ret_code, jpg_buffer = cv2.imencode(
            ".jpg", image, [int(cv2.IMWRITE_JPEG_QUALITY),
            self.jpeg_quality])
        self.REQ_sent_time.append(datetime.utcnow())  # utcnow 2x faster than now
        try:
            hub_reply = self.sender.send_jpg(text, jpg_buffer)
        except:  # add more specific exception, e.g. ZMQError, after testing
            print("Exception at sender.send_jpg in REP_watcher function.")
            self. fix_comm_link()
        self.REP_recd_time.append(datetime.utcnow())
        return hub_reply

    def send_image_frame_REP_watcher(self, text, image):
        """ Sends uncompressed OpenCV image; sends with RPI_watcher deques

        Function self.send_frame() is set to this function if image option chosen
        and if REP_watcher option is True. For each (text, jpg_buffer) that is
        sent, the current time is appended to a deque before and after the send.
        This allows comparing times to check if a REP has been received after
        the (text, jpg_buffer) REQ has been set. See self.REP_watcher() method
        for details.
        """

        self.REQ_sent_time.append(datetime.utcnow())  # utcnow 2x faster than now
        try:
            hub_reply = self.sender.send_image(text, image)
        except:  # add more specific exception, e.g. ZMQError, after testing
            print("Exception at sender.send_image in REP_watcher function.")
            self. fix_comm_link()
        self.REP_recd_time.append(datetime.utcnow())
        return hub_reply

    def read_cameras(self):
        """ Read one image from each camera and run detectors.

        Perform vflip and image resizing if requested in YAML setttings file.
        Append transformed image to cam_q queue.
        """
        for camera in self.camlist:
            image = camera.cam.read()
            if camera.vflip:
                image = cv2.flip(image, -1)
            if camera.resize_width:
                image = imutils.resize(image, width=camera.width_pixels)
            camera.cam_q.append(image)
            for detector in camera.detectors:
                self.run_detector(camera, image, detector)

    def run_detector(self, camera, image, detector):
        """ run detector on newest image and detector queue; perform detection

        For each detector, add most recently acquired image to detector queue.
        Apply detector critera to detector queue of images to evaluate events.
        Append messages about events detected, if any, to send_q queue. Also,
        append any images relevant to a detected event to send_q queue.

        Parameters:
            camera (Camera object): current camera
            image (openCV image): most recently acquired camera image
            detector (Detector object): current detector to apply to image
                queue (e.g. motion)
        """

        if detector.draw_roi:
            cv2.rectangle(image,
                          detector.top_left,
                          detector.bottom_right,
                          detector.draw_color,
                          detector.draw_line_width)
        # For troubleshooting purposes - print time on images
        if detector.draw_time:
            display_time = datetime.now().isoformat(sep=' ', timespec='microseconds')
            cv2.putText(image,
                        display_time,
                        detector.draw_time_org,
                        cv2.FONT_HERSHEY_SIMPLEX,
                        detector.draw_time_fontScale,
                        detector.draw_time_color,
                        detector.draw_time_width,
                        cv2.LINE_AA)
        # detect state (light, etc.) and put images and events into send_q
        detector.detect_state(camera, image, self.send_q)

    def fix_comm_link(self):
        """ Evaluate, repair and restart communications link with hub.

        Perhaps in future: Close and restart imageZMQ if possible, else restart
        program or reboot computer.

        For now, just call a function that will cause imagenode.py to exit.
        """
        self.shutdown_imagenode()
        sys.exit()

    def shutdown_imagenode(self):
        """ Start a process that shuts down the imagenode.py program.

        It is very difficult to shutdown the imagenode.py program from
        within a thread since sys.exit() only exits the thread. And most other
        techniques that will end a program immediately don't close resources
        appropriately. But creating a subprocess that kills the imagenode.py
        parent process works cleanly. There really should be an easier way to
        end a Python program from a thread, but after lots of searching, this
        works. And, yes, it is messy. Please find a better one and send a
        pull request!

        """
        multiprocessing.Process(daemon=True,
                   args=((self.pid,)),
                   target=self.shutdown_process_by_pid).start()
        sys.exit()

    def shutdown_process_by_pid(self, pid):
        os.kill(pid, signal.SIGTERM)
        sys.exit()

    def process_hub_reply(self, hub_reply):
        """ Process hub reply if it is other than "OK".

        A hub reply is normally "OK", but could be "send 10 images" or
        "set resolution: (320, 240)". This method processes hub requests.
        This may involve sending a requested image sequence, changing a setting,
        or restarting the computer.
        """

        # Typical response from hub is "OK" if there are no user or
        #    automated librian requests. Almost all responses are just "OK"
        #    therefore the default process_hub_reply is "pass"
        # TODO Respond to hub repies if they are other than 'OK'
        # for example, push "send 10 frames" request onto deque
        #     and then add "do requested extra frames" to detectors loop
        #     so that images get sent even though there is no routine reason
        pass

    def closeall(self, settings):
        """ Close all resources, including cameras, lights, GPIO.

        Parameters:
            settings (Settings object): settings object created from YAML file
        """

        for camera in self.camlist:
            camera.cam.stop()
        for light in self.lights:
            light.turn_off()
        if settings.sensors or settings.lights:
            GPIO.cleanup()
        if self.health.stall_p:
            self.health.stall_p.terminate()
            self.health.stall_p.join()
        if settings.send_threading:
            self.send_q.stop_sending()
        self.sender.zmq_socket.setsockopt(zmq.LINGER, 0)  # prevents ZMQ hang on exit
        self.sender.close()



class SendQueue:
    """ Implements a send_q replacement that uses threaded sends

    The default send_q is a deque that is filled in a read_cameras forever loop
    in the imagenode.py main() event loop. When the default send_q tests True
    because it contains images to send, the send_frame loop empties the send_q.
    It works, but has speed issues when sending occurs while motion detection is
    actively occuring at the same time.

    This class creates a drop-in replacement for send_q. This replacement
    send_q will always return len(send_q) as 0 as if empty, so that the main()
    event loop will loop forever in node.read_cameras() without ever sending
    anything. This is implemented by providing _bool_ and __len__ methods to
    prevent read_cameras from ever reaching the send_frame portion of the main
    imagenode.py event loop.

    This send_q replacement append() method will operate in read_cameras just as
    the deque did, but has a send_messages_forever method in a separate
    thread to send (message, image tuples) to empty the send_q. This
    implementation of send_q allows the imagenode.py main program to remain
    unchanged when send_threading is not set to True in the yaml settings.

    Parameters:
        maxlen (int): maximum length of send_q deque
        send_frame (func): the ImageNode method that sends frames
        process_hub_reply (func): the ImageNode method that processes hub replies

    """
    def __init__(self, maxlen=500, send_frame=None, process_hub_reply=None):
        self.send_q = deque(maxlen=maxlen)
        self.send_frame = send_frame
        self.process_hub_reply = process_hub_reply
        self.keep_sending = True

    def __bool__(self):
        return False  # so that the read loop keeps reading forever

    def __len__(self):
        return 0  # so that the main() send loop is never entered

    def append(self, text_and_image):
        self.send_q.append(text_and_image)

    def send_messages_forever(self):
        # this will run in a separate thread
        # the "sleep()" calls allow main thread more time for image capture
        while self.keep_sending:
            if len(self.send_q) > 0:  # send until send_q is empty
                text, image = self.send_q.popleft()
                sleep(0.0000001)  # sleep before sending
                hub_reply = self.send_frame(text, image)
                self.process_hub_reply(hub_reply)
            else:
                sleep(0.0000001)  # sleep before checking send_q again

    def start(self):
        # start the thread to read frames from the video stream
        t = threading.Thread(target=self.send_messages_forever)
        t.daemon = True
        t.start()

    def stop_sending(self):
        self.keep_sending = False
        sleep(0.0000001)  # sleep to allow ZMQ to clear buffer


class Sensor:
    """ Methods and attributes of a sensor, such as a temperature sensor

    Each sensor is setup and started using the settings in the yaml file.
    Includes methods for reading, and closing the sensor and GPIO pins.

    Parameters:
        sensor (text): dictionary key of current sensor being instantiated
        sensors (dict): dictionary of all the sensors in the YAML file
        settings (Settings object): settings object created from YAML file

    """

    def __init__(self, sensor, sensors, settings, tiny_image, send_q):
        """ Initializes a specific sensor using settings in the YAML file.
        """

        self.tiny_image = tiny_image
        self.send_q = send_q
        if 'name' in sensors[sensor]:
            self.name = sensors[sensor]['name']
        else:
            self.name = sensor
        if 'gpio' in sensors[sensor]:
            self.gpio = sensors[sensor]['gpio']
        else:
            self.gpio = 4   # GPIO pin 4 is default for testing
        if 'type' in sensors[sensor]:
            self.type = sensors[sensor]['type']
        else:
            self.type = 'Unknown'
        if 'unit' in sensors[sensor]:
            self.unit = sensors[sensor]['unit'].upper()
        else:
            self.unit = 'F'
        if 'read_interval_minutes' in sensors[sensor]:
            self.interval = sensors[sensor]['read_interval_minutes']
        else:
            self.interval = 10  # how often to read sensor in minutes
        if 'min_difference' in sensors[sensor]:
            self.min_difference = sensors[sensor]['min_difference']
        else:
            self.min_difference = 1  # minimum difference to count as reportable
        self.interval *= 60.0  # convert often to check sensor to seconds

        # self.event_text is the text message for this sensor that is
        #   sent when the sensor value changes
        # example: Barn|Temperaure|85 F
        # example: Barn|Humidity|42 %
        # example: Garage|Temperature|71 F
        # example: Compost|Moisture|95 %
        # self.event_text will have self.current_reading appended when events are sent
        # self.event_text = '|'.join([settings.nodename, self.name]).strip()
        self.event_text = settings.nodename
        # Initialize last_reading and temp_sensor variables
        self.last_reading_temp = -999  # will ensure first temp reading is a change
        self.last_reading_humidity = -999  # will ensure first humidity reading is a change
        self.temp_sensor = None

        # Sensor types
        if self.type == 'DS18B20':
            # note that DS18B20 requires GPIO pin 4 (unless kernel is modified)
            global W1ThermSensor  # for DS18B20 temperature sensor
            from w1thermsensor import W1ThermSensor
            self.temp_sensor = W1ThermSensor()

        if (self.type == 'DHT11') or (self.type == 'DHT22'):
            global adafruit_dht  # for DHT11 & DHT22 temperature sensor
            import adafruit_dht
            if self.type == 'DHT11':
                self.temp_sensor = adafruit_dht.DHT11(self.gpio)
            if self.type == 'DHT22':
                self.temp_sensor = adafruit_dht.DHT22(self.gpio)

        if self.temp_sensor is not None:
            self.check_temperature()  # check one time, then start interval_timer
            threading.Thread(daemon=True,
                             target=lambda: interval_timer(self.interval, self.check_temperature)).start()

    def check_temperature(self):
        """ adds temperature & humidity (if available) value from a sensor to senq_q message queue
        """
        if self.type == 'DS18B20':
            if self.unit == 'C':
                temperature = int(self.temp_sensor.get_temperature(W1ThermSensor.DEGREES_C))
            else:
                temperature = int(self.temp_sensor.get_temperature(W1ThermSensor.DEGREES_F))
            humidity = -999
        if (self.type == 'DHT11') or (self.type == 'DHT22'):
            for i in range(5):  # try for valid readings 5 times; break if valid
                try:
                    if self.unit == 'C':
                        temperature = self.temp_sensor.temperature
                    else:
                        temperature = self.temp_sensor.temperature * (9 / 5) + 32
                    temperature = float(format(temperature, '.1f'))
                    humidity = self.temp_sensor.humidity
                    humidity = float(format(humidity, '.1f'))
                    break  # break out of for loop if got valid readings
                except RuntimeError:
                    sleep(3)  # wait 3 seconds and try again
                    pass  # this will retry up to 5 times before exiting the for loop

        if abs(temperature - self.last_reading_temp) >= self.min_difference:
            # temperature has changed from last reported temperature, therefore
            # send an event message reporting temperature by appending to send_q
            temp_text = str(temperature) + " " + self.unit
            text = '|'.join([self.event_text, 'Temp', temp_text])
            text_and_image = (text, self.tiny_image)
            self.send_q.append(text_and_image)
            self.last_reading_temp = temperature
        if abs(humidity - self.last_reading_humidity) >= self.min_difference:
            # humidity has changed from last reported humidity, therefore
            # send an event message reporting humidity by appending to send_q
            humidity_text = str(humidity) + " %"
            # Spelling of humidity all lower case is intentional to avoid
            # first letter test of "Heartbeat" in imagehub
            text = '|'.join([self.event_text, 'humidity', humidity_text])
            text_and_image = (text, self.tiny_image)
            self.send_q.append(text_and_image)
            self.last_reading_humidity = humidity


class Light:
    """ Methods and attributes of a light controlled by an RPi GPIO pin

    Each light is setup and started using the settings in the yaml file.
    Includes methods for turning the light on and off using the GPIO pins.

    Parameters:
        light (text): dictionary key of the current light being instantiated
        lights (dict): dictionary of all the lights in the YAML file
        settings (Settings object): settings object created from YAML file
    """

    def __init__(self, light, lights, settings):
        """ Initializes a specific light using settings in the YAML file.
        """

        if 'name' in lights[light]:
            self.name = lights[light]['name']
        else:
            self.name = light
        if 'gpio' in lights[light]:
            self.gpio = lights[light]['gpio']
        else:
            self.gpio = 18   # GPIO pin 18 is the default for testing
        if 'on' in lights[light]:
            self.on = lights[light]['on']
        else:
            self.on = 'continuous'

        GPIO.setup(self.gpio, GPIO.OUT)
        if self.on == 'continuous':
            self.turn_on()
        else:  # set up light on/off cyclying other than continuous
            pass  # for example, during certain hours

    def turn_on(self):
        """ Turns on the light using the GPIO pins
        """
        GPIO.output(self.gpio, True)  # turn on light

    def turn_off(self):
        """ Turns off the light using the GPIO pins
        """
        GPIO.output(self.gpio, False)  # turn off light



class PiCameraUnthreadedStream():
    """ Rreads the PiCamera without threading.

    The PiVideoStream class within imutils.VideoStream provides a threaded way
    to read the PiCamera images. This class provides a way to read the PiCamera
    without threading, primarily intended for testing. For compatibility, the
    method names are the same as imutils.VideoStream.
    """
    def __init__(self, resolution=(320, 240), framerate=32, **kwargs):
        from picamera.array import PiRGBArray
        from picamera import PiCamera
        self.camera = PiCamera()
        self.camera.resolution = resolution
        self.camera.framerate = framerate
        self.rawCapture = PiRGBArray(self.camera, size=resolution)
        self.stream = self.camera.capture_continuous(self.rawCapture,
                                                     format="bgr",
                                                     use_video_port=True)
        self.frame = None

    def read(self):
        f = next(self.stream)  # or f = self.stream.read()?
        self.frame = f.array
        self.rawCapture.truncate(0)
        return self.frame

    def stop(self):
        self.close()

    def close(self):
        self.stream.close()
        self.rawCapture.close()
        self.camera.close()



class Camera:
    """ Methods and attributes of a camera

    Each camera is setup and started using the settings in the yaml file.
    Includes setup of detectors, e.g., detector for motion

    Parameters:
        camera (text): dict key of current camera being instantiated
        cameras (dict): dictionary of all cameras named in YAML file
        settings (Settings object): settings object created from YAML file
    """

    def __init__(self, camera, cameras, settings):
        """ Initializes all the camera settings from settings in the YAML file.
        """

        self.cam = None
        self.jpeg_quality = 95  # 0 to 100, higher is better quality, 95 is cv2 default
        # check picamera version
        try:
            picamversion = require('picamera')[0].version
        except:
            picamversion = '0'

        if 'threaded_read' in cameras[camera]:  # threaded on non-threaded camera reading
            self.threaded_read = cameras[camera]['threaded_read']
        else:
            self.threaded_read = True
        if 'resolution' in cameras[camera]:
            self.resolution = literal_eval(cameras[camera]['resolution'])
        else:
            self.resolution = (320, 240)
        if 'framerate' in cameras[camera]:
            self.framerate = cameras[camera]['framerate']
        else:
            self.framerate = 32
        if 'vflip' in cameras[camera]:
            self.vflip = cameras[camera]['vflip']
        else:
            self.vflip = False
        if 'resize_width' in cameras[camera]:
            # resize_width is a percentage value
            # width in pixels will be computed later after reading a test image
            self.resize_width = cameras[camera]['resize_width']
        else:
            self.resize_width = None
        if 'viewname' in cameras[camera]:
            self.viewname = cameras[camera]['viewname']
        else:
            self.viewname = ' '
        if 'src' in cameras[camera]:
            self.src = cameras[camera]['src']
        else:
            self.src = 0
        if 'exposure_mode' in cameras[camera]:
            self.exposure_mode = cameras[camera]['exposure_mode']
        else:
            self.exposure_mode = None
        if 'iso' in cameras[camera]:
            self.iso = cameras[camera]['iso']
        else:
            self.iso = 0  # default value
        if 'shutter_speed' in cameras[camera]:
            self.shutter_speed = cameras[camera]['shutter_speed']
        else:
            self.shutter_speed = 0  # default value
        if 'sharpness' in cameras[camera]:
            self.sharpness = cameras[camera]['sharpness']
        else:
            self.sharpness = 0  # default value
        if 'contrast' in cameras[camera]:
            self.contrast = cameras[camera]['contrast']
        else:
            self.contrast = 0  # default value
        if 'brightness' in cameras[camera]:
            self.brightness = cameras[camera]['brightness']
        else:
            self.brightness = 50  # default value
        if 'exposure_compensation' in cameras[camera]:
            self.exposure_compensation = cameras[camera]['exposure_compensation']
        else:
            self.exposure_compensation = 0  # 0 default value, integer value between -25 and 25
        if 'awb_mode' in cameras[camera]:
            self.awb_mode = cameras[camera]['awb_mode']
        else:
            self.awb_mode = 'auto'  # default value

        self.detectors = []
        if 'detectors' in cameras[camera]:  # is there at least one detector
            self.setup_detectors(cameras[camera]['detectors'],
                                 settings.nodename,
                                 self.viewname)
        if camera[0].lower() == 'p':  # this is a picam
            # start PiCamera and warm up; inherits methods from
            # imutils.VideoStream unless threaded_read is False; then uses class
            # PiCameraUnthreadedStream to read the PiCamera in an unthreaded way
            if self.threaded_read:
                self.cam = VideoStream(usePiCamera=True,
                                       resolution=self.resolution,
                                       framerate=self.framerate).start()
            else:
                self.cam = PiCameraUnthreadedStream(resolution=self.resolution,
                                                    framerate=self.framerate)

            # if an exposure mode has been set in yaml, set it
            if self.exposure_mode:
                self.cam.camera.exposure_mode = self.exposure_mode
            # if an iso has been set in yaml, set it
            if self.iso:
                self.cam.camera.iso = self.iso
            # if an iso has been set in yaml, set it
            if self.shutter_speed:
                self.cam.camera.shutter_speed = self.shutter_speed
            # if an sharpness has been set in yaml, set it
            if self.sharpness:
                self.cam.camera.sharpness = self.sharpness
            # if an contrast has been set in yaml, set it
            if self.contrast:
                self.cam.camera.contrast = self.contrast
            # if an brightness has been set in yaml, set it
            if self.brightness:
                self.cam.camera.brightness = self.brightness
            # if an exposure_compensation has been set in yaml, set it
            if self.exposure_compensation:
                self.cam.camera.exposure_compensation = self.exposure_compensation
            # if an awb_mode has been set in yaml, set it
            if self.awb_mode:
                self.cam.camera.awb_mode = self.awb_mode
            self.cam_type = 'PiCamera'
        else:  # this is a webcam (not a picam)
            self.cam = VideoStream(src=0).start()
            self.cam_type = 'webcam'
        sleep(3.0)  # allow camera sensor to warm up

        # self.text is the text label for images from this camera.
        # Each image that is sent is sent with a text label so the hub can
        # file them by nodename, viewname, and send_type
        # example: JeffOffice Window|jpg
        # Nodename and View name are in one field, separated by a space.
        # send_type is in the next field
        # The 2 field names are separaged by the | character
        node_and_view = ' '.join([settings.nodename, self.viewname]).strip()
        self.text = '|'.join([node_and_view, settings.send_type])

        # set up camera image queue
        self.cam_q = deque(maxlen=settings.queuemax)

    def setup_detectors(self, detectors, nodename, viewname):
        """ Create a list of detectors for this camera

        Parameters:
            detectors (dict): detectors for this camera from YAML file
            nodename (str): nodename to identify event messages and images sent
            viewnane (str): viewname to identify event messages and images sent
        """

        if isinstance(detectors, list):
            for lst in detectors:
                for detector in lst:
                    det = Detector(detector, lst, nodename, viewname)  # create a Detector instance
                    self.detectors.append(det)  # add to list of detectors for this camera
        else:
            for detector in detectors:  # for each camera listed in yaml file
                det = Detector(detector, detectors, nodename, viewname)  # create a Detector instance
                self.detectors.append(det)  # add to list of detectors for this camera


class Detector:
    """ Methods and attributes of a detector for motion, light, etc.

    Each detector is setup with ROI tuples and various parameters.
    Detector options that are common to all detectors are set up here.
    Detector options that are specific to individual detector types (like
    'light', are set up in detector specific sections here).

    Parameters:
        detector (text): dict key for a specific detector for this camera
        detectors (dict): dictionary of all detectors for this camera
        nodename (str): nodename to identify event messages and images sent
        viewnane (str): viewname to identify event messages and images sent
    """

    def __init__(self, detector, detectors, nodename, viewname):
        """ Initializes all the detector using settings from the YAML file.
        """

        self.detector_type = detector
        # set detect_state function to detector_type (e.g., light or motion)
        if detector == 'light':
            self.detect_state = self.detect_light
            if 'threshold' in detectors[detector]:
                self.threshold = detectors[detector]['threshold']
            else:
                self.threshold = 100  # 100 is a default for testing
            if 'min_frames' in detectors[detector]:
                self.min_frames = detectors[detector]['min_frames']
            else:
                self.min_frames = 5  # 5 is default
            # need to remember min_frames of state history to calculate state
            self.state_history_q = deque(maxlen=self.min_frames)

        elif detector == 'motion':
            self.detect_state = self.detect_motion
            self.moving_frames = 0
            self.still_frames = 0
            self.total_frames = 0
            if 'delta_threshold' in detectors[detector]:
                self.delta_threshold = detectors[detector]['delta_threshold']
            else:
                self.delta_threshold = 5  # 5 is a default for testing
            if 'min_area' in detectors[detector]:
                self.min_area = detectors[detector]['min_area']
            else:
                self.min_area = 3  # 3 is default percent of ROI
            if 'min_motion_frames' in detectors[detector]:
                self.min_motion_frames = detectors[detector]['min_motion_frames']
            else:
                self.min_motion_frames = 3  # 3 is default
            if 'min_still_frames' in detectors[detector]:
                self.min_still_frames = detectors[detector]['min_still_frames']
            else:
                self.min_still_frames = 3  # 3 is default
            self.min_frames = max(self.min_motion_frames, self.min_still_frames)
            if 'blur_kernel_size' in detectors[detector]:
                self.blur_kernel_size = detectors[detector]['blur_kernel_size']
            else:
                self.blur_kernel_size = 15  # 15 is default blur_kernel_size
            if 'print_still_frames' in detectors[detector]:
                self.print_still_frames = detectors[detector]['print_still_frames']
            else:
                self.print_still_frames = True  # True is default print_still_frames

        if 'ROI' in detectors[detector]:
            self.roi_pct = literal_eval(detectors[detector]['ROI'])
        else:
            self.roi_pct = ((0, 0), (100, 100))
        if 'draw_roi' in detectors[detector]:
            self.draw_roi = literal_eval(detectors[detector]['draw_roi'])
            self.draw_color = self.draw_roi[0]
            self.draw_line_width = self.draw_roi[1]
        else:
            self.draw_roi = None
        # name of the ROI detector section
        if 'roi_name' in detectors[detector]:
            self.roi_name = detectors[detector]['roi_name']
        else:
            self.roi_name = ''
        # include ROI name in log events
        if 'log_roi_name' in detectors[detector]:
            self.log_roi_name = detectors[detector]['log_roi_name']
        else:
            self.log_roi_name = False
        # draw timestamp on image
        if 'draw_time' in detectors[detector]:
            self.draw_time = literal_eval(detectors[detector]['draw_time'])
            self.draw_time_color = self.draw_time[0]
            self.draw_time_width = self.draw_time[1]
            if 'draw_time_org' in detectors[detector]:
                self.draw_time_org = literal_eval(detectors[detector]['draw_time_org'])
            else:
                self.draw_time_org = (0, 0)
            if 'draw_time_fontScale' in detectors[detector]:
                self.draw_time_fontScale = detectors[detector]['draw_time_fontScale']
            else:
                self.draw_time_fontScale = 1
        else:
            self.draw_time = None
        send_frames = 'None Set'
        self.frame_count = 0
        # send_frames option can be 'continuous', 'detected event', 'none'
        if 'send_frames' in detectors[detector]:
            send_frames = detectors[detector]['send_frames']
            if not send_frames:  # None was specified; send 0 frames
                self.frame_count = 0
            if 'detect' in send_frames:
                self.frame_count = 10  # detected events default; adjusted later
            elif 'continuous' in send_frames:
                self.frame_count = -1  # send continuous flag
            elif 'none' in send_frames:  # don't send any frames
                self.frame_count = 0
        else:
            self.frame_count = -1  # send continuous flag
        # send_count option is an integer of how many frames to send if event
        if 'send_count' in detectors[detector]:
            self.send_count = detectors[detector]['send_count']
        else:
            self.send_count = 5  # default number of frames to send per event
        # send_test_images option: if True, send test images like ROI, Gray
        if 'send_test_images' in detectors[detector]:
            self.send_test_images = detectors[detector]['send_test_images']
        else:
            self.send_test_images = False  # default is NOT to send test images

        # self.event_text is the text message for this detector that is
        # sent when the detector state changes
        # example: JeffOffice Window|light|dark
        # example: JeffOffice Window|light|lighted
        # self.event_text will have self.current_state appended when events are sent
        node_and_view = ' '.join([nodename, viewname]).strip()
        self.event_text = '|'.join([node_and_view, self.detector_type])

        # An event is a change of state (e.g., 'dark' to 'lighted')
        # Every detector is instantiated with all states = 'unknown'
        self.current_state = 'unknown'
        self.last_state = 'unknown'

        self.msg_image = np.zeros((2, 2), dtype="uint8")  # blank image tiny
        if self.send_test_images:
            # set the blank image wide enough to hold message of send_test_images
            self.msg_image = np.zeros((5, 320), dtype="uint8")  # blank image wide

    def detect_state(self, camera, image, send_q):
        """ Placeholder function will be set to specific detection function

        For example, detect_state() will be set to detect_light() during
        detector.__init__()
        """
        print('Therefore, should never get to this print statement')
        pass

    def detect_light(self, camera, image, send_q):
        """ Detect if ROI is 'lighted' or 'dark'; send event message and images

        After adding current image to 'event state' history queue, detect if the
        ROI state has changed (e.g., has state changed to 'lighted' from 'dark'.)

        If the state has changed, send an event message and the event images.
        (However, if send_frames option is 'continuous', images have already
        been sent, so there is no need to send the event images.)

        If state has not changed, just store the image state into 'event state'
        history queue for later comparison and return.

        Parameters:
            camera (Camera object): current camera
            image (OpenCV image): current image
            send_q (Deque): where (text, image) tuples are appended to be sent
        """

        # if we are sending images continuously, append current image to send_q
        if self.frame_count == -1:  # -1 code to send all frames continuously
            text_and_image = (camera.text, image)
            send_q.append(text_and_image)

        # crop ROI & convert to grayscale
        x1, y1 = self.top_left
        x2, y2 = self.bottom_right
        ROI = image[y1:y2, x1:x2]
        gray = cv2.cvtColor(ROI, cv2.COLOR_BGR2GRAY)
        # calculate current_state of ROI
        gray_mean = int(np.mean(gray))
        if gray_mean > self.threshold:
            state = 'lighted'
            state_num = 1
        else:
            state = 'dark'
            state_num = -1
        if self.send_test_images:
            images = []
            images.append(('ROI', ROI,))
            images.append(('Grayscale', gray,))
            state_values = []
            state_values.append(('State', state,))
            state_values.append(('Mean Pixel Value', str(gray_mean),))
            self.send_test_data(images, state_values, send_q)
        self.state_history_q.append(state_num)
        if len(self.state_history_q) < self.min_frames:
            return  # not enough history to check for a state change

        # have enough history now, so...
        #   determine if there has been a change in state
        if self.state_history_q.count(-1) == self.min_frames:
            self.current_state = 'dark'
        elif self.state_history_q.count(1) == self.min_frames:
            self.current_state = 'lighted'
        else:
            return  # state has not stayed the same for self.min_frames
        if self.current_state == self.last_state:
            return  # there has been no state change and hence no event yet

        # state has changed from last reported state, therefore
        # send event message, reporting current_state, by appending it to send_q
        text = '|'.join([self.event_text, self.current_state])
        if self.log_roi_name:
            text = '|'.join([text, self.roi_name])
        text_and_image = (text, self.msg_image)
        send_q.append(text_and_image)

        # if frame_count = -1, then already sending images continuously...
        #   so no need to send the images of this detected event
        # if frame_count > 0, need to send send_count images from the cam_q
        #   by appending them to send_q
        if self.frame_count > 0:  # then need to send images of this event
            send_count = min(len(camera.cam_q), self.send_count)
            for i in range(-send_count, -1):
                text_and_image = (camera.text, camera.cam_q[i])
                send_q.append(text_and_image)

        # Now that current state has been sent, it becomes the last_state
        self.last_state = self.current_state

    def detect_motion(self, camera, image, send_q):
        """ Detect if ROI is 'moving' or 'still'; send event message and images

        After adding current image to 'event state' history queue, detect if the
        ROI state has changed (e.g., has state changed to 'moving' from 'still'.)

        If the state has changed, send an event message and the event images.
        (However, if send_frames option is 'continuous', images have already
        been sent, so there is no need to send the event images.)

        If state has not changed, just store the image into 'event state'
        history queue for later comparison and return.

        Parameters:
            camera (Camera object): current camera
            image (OpenCV image): current image
            send_q (Deque): where (text, image) tuples are appended to be sent

        This function borrowed a lot from a motion detector tutorial post by
        Adrian Rosebrock on PyImageSearch.com. See README.rst for details.
        """

        #####
        # Branch to fix duplicate frames; see GitHub issues #15 (&#12)
        #####

        # if we are sending images continuously, append current image to send_q
        if self.frame_count == -1:  # -1 code ==> send all frames continuously
            text_and_image = (camera.text, image)
            send_q.append(text_and_image)  # send current image

        # crop ROI & convert to grayscale & apply GaussianBlur
        x1, y1 = self.top_left
        x2, y2 = self.bottom_right
        ROI = image[y1:y2, x1:x2]
        gray = cv2.cvtColor(ROI, cv2.COLOR_BGR2GRAY)
        gray = cv2.GaussianBlur(gray,
                                (self.blur_kernel_size, self.blur_kernel_size),
                                0)
        # If no history yet, save the first image as the  average image
        if self.total_frames < 1:
            self.average = gray.copy().astype('float')
        else:
            # add gray image to weighted average image
            cv2.accumulateWeighted(gray, self.average, 0.5)
        # frame delta is the absolute difference between gray and self.average
        frameDelta = cv2.absdiff(gray, cv2.convertScaleAbs(self.average))
        # threshold the frame delta image and dilate the thresholded image
        thresholded = cv2.threshold(frameDelta, self.delta_threshold,
                                    255, cv2.THRESH_BINARY)[1]
        thresholded = cv2.dilate(thresholded, None, iterations=2)
        # find contours in thresholded image
        # OpenCV version 3.x returns a 3 value tuple
        # OpenCV version 4.x returns a 2 value tuple
        contours_tuple = cv2.findContours(thresholded.copy(),
                                          cv2.RETR_EXTERNAL,
                                          cv2.CHAIN_APPROX_SIMPLE)
        contours = contours_tuple[-2]  # captures contours value correctly for both versions of OpenCV
        state = 'still'
        area = 0
        for contour in contours:
            area = cv2.contourArea(contour)
            if area < self.min_area_pixels:
                continue
            state = 'moving'
        if state == 'moving':
            self.moving_frames += 1
        else:
            self.moving_frames = 0
            self.still_frames += 1
        # Optionally, send various test images to visually tune settings
        if self.send_test_images:  # send some intermediate test images
            images = []
            images.append(('ROI', ROI,))
            images.append(('Grayscale', gray,))
            images.append(('frameDelta', frameDelta,))
            images.append(('thresholded', thresholded,))
            state_values = []
            state_values.append(('State', self.current_state,))
            state_values.append(('N Contours', str(len(contours)),))
            state_values.append(('Area', str(area),))
            self.send_test_data(images, state_values, send_q)
        else:
            sleep(0.02)  # for testing
            pass

        self.total_frames += 1
        if self.total_frames < self.min_frames:
            return  # not enough history to check for a state change

        # have enough history now, so...
        #   determine if there has been a change in state
        if self.moving_frames >= self.min_motion_frames:
            self.current_state = 'moving'
            self.still_frames = 0
        elif self.still_frames >= self.min_still_frames:
            self.current_state = 'still'
        else:
            return  # not enought frames of either state; return for more
        if self.current_state == self.last_state:
            return  # there has been no state change and hence no event yet

        # state has changed from last reported state, so...
        # send event message reporting current_state by appending it to send_q
        text = '|'.join([self.event_text, self.current_state])
        if self.log_roi_name:
            text = '|'.join([text, self.roi_name])
        text_and_image = (text, self.msg_image)
        send_q.append(text_and_image)

        # if frame_count = -1, then already sending images continuously...
        #   so no need to send the images of this detected event
        # if frame_count > 0, need to send send_count images from the cam_q
        #   by appending them to send_q
        if self.frame_count > 0:  # then need to send images of this event
            send_count = min(len(camera.cam_q), self.send_count)
            if (self.current_state == 'still') and (self.print_still_frames is False):
                send_count = 0
            for i in range(-send_count, -1):
                text_and_image = (camera.text, camera.cam_q[i])
                send_q.append(text_and_image)

        # Now that current state has been sent, it becomes the last_state
        self.last_state = self.current_state

    def send_test_data(self, images, state_values, send_q):
        """ Sends various test data, images, computed state values via send_q

        Used for testing, this function takes a set of images and computed
        values such as number of contours, averge light intensity value,
        and computed state, such as "moving" and "still" and puts these values
        into small images that can be displayed in a simple test hub for
        tuning the settings parameters of a detector.

        Parameters:
            images (list): test images to send for display, e.g., ROI, grayscale
            state_values (list): the name and value of tuning parameters, such
                as state, area, N_contours, Mean Pixel Value, etc.
        """
        for text_and_image in images:
            send_q.append(text_and_image)
        font = cv2.FONT_HERSHEY_SIMPLEX
        for text_and_value in state_values:
            text, value = text_and_value
            state_image = np.zeros((50, 200), dtype="uint8")  # blank image
            cv2.putText(state_image, value, (10, 35), font,
                        1, (255, 255, 255), 2, cv2.LINE_AA)
            text_and_image = (text, state_image)
            send_q.append(text_and_image)


class Settings:
    """Load settings from YAML file

    Note that there is currently almost NO error checking for the YAML
    settings file. Therefore, by design, an exception will be raised
    when a required setting is missing or misspelled in the YAML file.
    This stops the program with a Traceback which will indicate which
    setting below caused the error. Reading the Traceback will indicate
    which line below caused the error. Fix the YAML file and rerun the
    program until the YAML settings file is read correctly.

    There is a "print_settings" option that can be set to TRUE to print
    the dictionary that results from reading the YAML file. Note that the
    order of the items in the dictionary will not necessarily be the order
    of the items in the YAML file (this is a property of Python dictionaries).
    """

    def __init__(self):
        userdir = os.path.expanduser("~")
        with open(os.path.join(userdir, "imagenode.yaml")) as f:
            self.config = yaml.safe_load(f)
        self.print_node = False
        if 'node' in self.config:
            if 'print_settings' in self.config['node']:
                if self.config['node']['print_settings']:
                    self.print_settings()
                    self.print_node = True
                else:
                    self.print_node = False
        else:
            self.print_settings('"node" is a required settings section but not present.')
            raise KeyboardInterrupt
        if 'hub_address' in self.config:
            self.hub_address = self.config['hub_address']['H1']
            # TODO add read and store H2 and H3 hub addresses
        else:
            self.print_settings('"hub_address" is a required settings section but not present.')
            raise KeyboardInterrupt

        if 'name' in self.config['node']:
            self.nodename = self.config['node']['name']
        else:
            self.print_settings('"name" is a required setting in the "node" section but not present.')
            raise KeyboardInterrupt
        if 'patience' in self.config['node']:
            self.patience = self.config['node']['patience']
        else:
            self.patience = 10  # default is to wait 10 seconds for hub reply
        if 'queuemax' in self.config['node']:
            self.queuemax = self.config['node']['queuemax']
        else:
            self.queuemax = 50
        if 'heartbeat' in self.config['node']:
            self.heartbeat = self.config['node']['heartbeat']
        else:
            self.heartbeat = None
        if 'stall_watcher' in self.config['node']:
            self.stall_watcher = self.config['node']['stall_watcher']
        else:
            self.stall_watcher = False
        if 'REP_watcher' in self.config['node']:
            self.REP_watcher = self.config['node']['REP_watcher']
        else:
            self.REP_watcher = False
        if 'send_threading' in self.config['node']:
            self.send_threading = self.config['node']['send_threading']
        else:
            self.send_threading = False
        if 'send_type' in self.config['node']:
            self.send_type = self.config['node']['send_type']
        else:
            self.send_type = 'jpg'  # default send type is jpg
        if 'cameras' in self.config:
            self.cameras = self.config['cameras']
        else:
            self.cameras = None
        if 'sensors' in self.config:
            self.sensors = self.config['sensors']
        else:
            self.sensors = None
        if 'lights' in self.config:
            self.lights = self.config['lights']
        else:
            self.lights = None

    def print_settings(self, title=None):
        """ prints the settings in the yaml file using pprint()
        """
        if title:
            print(title)
        print('Contents of imagenode.yaml:')
        pprint.pprint(self.config)
        print()<|MERGE_RESOLUTION|>--- conflicted
+++ resolved
@@ -57,7 +57,6 @@
 
         # open ZMQ link to imagehub
         self.sender = imagezmq.ImageSender(connect_to=settings.hub_address)
-<<<<<<< HEAD
         self.sender.zmq_socket.setsockopt(zmq.LINGER, 0)  # prevents ZMQ hang on exit
 
         # If settings.REP_watcher is True, pick the send_frame function
@@ -78,14 +77,6 @@
             threading.Thread(daemon=True, target=self.REP_watcher).start()
             self.REQ_sent_time = deque(maxlen=1)
             self.REP_recd_time = deque(maxlen=1)
-=======
-
-        self.send_frame = self.send_jpg_frame  # default send function is jpg
-        if settings.send_type == 'image':
-            self.send_frame = self.send_image_frame  # set send function to image
-        else:  # anything not spelled 'image' is set to jpg
-            self.send_frame = self.send_jpg_frame  # set send function to jpg
->>>>>>> c8c9cd4b
 
         # set up message queue to hold (text, image) messages to be sent to hub
         if settings.send_threading:  # use a threaded send_q sender instead
